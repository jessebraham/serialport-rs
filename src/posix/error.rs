--- conflicted
+++ resolved
@@ -17,36 +17,6 @@
 
 impl From<nix::Error> for Error {
     fn from(e: nix::Error) -> Error {
-<<<<<<< HEAD
-        match e {
-            nix::Error::EINVAL => Error::new(ErrorKind::InvalidInput, "Invalid input"),
-            nix::Error::ENOTSUP => Error::new(ErrorKind::Unknown, "Unknown error"),
-            nix::Error::ETIMEDOUT => Error::new(ErrorKind::Io(io::ErrorKind::TimedOut), e.desc()),
-            nix::Error::ECONNABORTED => {
-                Error::new(ErrorKind::Io(io::ErrorKind::ConnectionAborted), e.desc())
-            }
-            nix::Error::ECONNRESET => {
-                Error::new(ErrorKind::Io(io::ErrorKind::ConnectionReset), e.desc())
-            }
-            nix::Error::ECONNREFUSED => {
-                Error::new(ErrorKind::Io(io::ErrorKind::ConnectionRefused), e.desc())
-            }
-            nix::Error::ENOTCONN => {
-                Error::new(ErrorKind::Io(io::ErrorKind::NotConnected), e.desc())
-            }
-            nix::Error::EADDRINUSE => Error::new(ErrorKind::Io(io::ErrorKind::AddrInUse), e.desc()),
-            nix::Error::EADDRNOTAVAIL => {
-                Error::new(ErrorKind::Io(io::ErrorKind::AddrNotAvailable), e.desc())
-            }
-            nix::Error::EAGAIN => Error::new(ErrorKind::Io(io::ErrorKind::WouldBlock), e.desc()),
-            nix::Error::EINTR => Error::new(ErrorKind::Io(io::ErrorKind::Interrupted), e.desc()),
-            nix::Error::EACCES => {
-                Error::new(ErrorKind::Io(io::ErrorKind::PermissionDenied), e.desc())
-            }
-            nix::Error::ENOENT => Error::new(ErrorKind::Io(io::ErrorKind::NotFound), e.desc()),
-            e => Error::new(ErrorKind::Unknown, e.desc()),
-        }
-=======
         use io::ErrorKind as IO;
         use nix::errno::Errno as E;
         use ErrorKind as K;
@@ -65,6 +35,5 @@
             _ => K::Unknown,
         };
         Error::new(kind, e.desc())
->>>>>>> 904ddb35
     }
 }