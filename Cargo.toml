[package]
name = "serialport"
version = "4.2.1-alpha.0"
authors = [
    "Bryant Mairs <bryant@mai.rs>",
    "Jesse Braham <jesse@beta7.io>",
]
edition = "2018"
rust-version = "1.60"
description = "A cross-platform low-level serial port library"
documentation = "https://docs.rs/serialport/"
repository = "https://github.com/serialport/serialport-rs"
license = "MPL-2.0"
keywords = ["serial", "hardware", "system", "RS232"]
categories = ["hardware-support"]

[target."cfg(unix)".dependencies]
bitflags = "1.3.2"
cfg-if = "1.0.0"
nix = { version = "0.26", default-features = false, features = ["fs", "ioctl", "poll", "signal", "term"] }

[target.'cfg(all(target_os = "linux", not(target_env = "musl")))'.dependencies]
libudev = { version = "0.3.0", optional = true }

[target.'cfg(any(target_os = "ios", target_os = "macos"))'.dependencies]
CoreFoundation-sys = "0.1.4"
IOKit-sys = "0.1.5"
mach2 = "0.4.1"

[target."cfg(windows)".dependencies]
regex = "1.5.5"

[target."cfg(windows)".dependencies.winapi]
version = "0.3.9"
features = [
    "cguid", "commapi", "errhandlingapi", "fileapi", "guiddef", "handleapi", "minwinbase",
    "minwindef", "ntdef", "setupapi", "winbase", "winerror", "winnt",
]

[dependencies]
serde = { version = "1.0", features = ["derive"], optional = true }

[dev-dependencies]
<<<<<<< HEAD
clap = "4.0"
=======
clap = { version = "3.1.6", features = ["derive"] }
>>>>>>> 5abb1651

[features]
default = ["libudev"]<|MERGE_RESOLUTION|>--- conflicted
+++ resolved
@@ -41,11 +41,7 @@
 serde = { version = "1.0", features = ["derive"], optional = true }
 
 [dev-dependencies]
-<<<<<<< HEAD
-clap = "4.0"
-=======
-clap = { version = "3.1.6", features = ["derive"] }
->>>>>>> 5abb1651
+clap = { version = "4.0", features = ["derive"] }
 
 [features]
 default = ["libudev"]