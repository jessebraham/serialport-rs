--- conflicted
+++ resolved
@@ -1,15 +1,10 @@
 [package]
 name = "serialport"
-<<<<<<< HEAD
-version = "4.0.1"
-authors = ["Bryant Mairs <bryant@mai.rs>"]
-=======
 version = "4.1.0"
 authors = [
     "Bryant Mairs <bryant@mai.rs>",
     "Jesse Braham <jesse@beta7.io>",
 ]
->>>>>>> 26e53c22
 edition = "2021"
 rust-version = "1.56"
 description = "A cross-platform low-level serial port library"
